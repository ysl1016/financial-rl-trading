import sys
import os
import argparse
import numpy as np
import pandas as pd
import torch
import matplotlib.pyplot as plt
from datetime import datetime

# 프로젝트 루트 경로 추가
sys.path.append(os.path.dirname(os.path.dirname(os.path.abspath(__file__))))

from src.data.data_processor import process_data
from src.models.trading_env import TradingEnv
from src.models.grpo_agent import GRPOAgent
from src.utils.hyperparameter_optimization import HyperparameterOptimizer, ValidationFramework
from src.utils.benchmarking import StrategyBenchmark, GRPOStrategy


def main(args):
    """
    하이퍼파라미터 최적화, 모델 학습, 및 벤치마킹을 수행하는 메인 함수
    
    Args:
        args: 명령행 인수
    """
    # 랜덤 시드 설정
    np.random.seed(args.seed)
    torch.manual_seed(args.seed)
    
    # 실행 시간 스탬프 (로그 디렉토리용)
    timestamp = datetime.now().strftime("%Y%m%d_%H%M%S")
    log_dir = os.path.join(args.log_dir, timestamp)
    model_dir = os.path.join(log_dir, "models")
    os.makedirs(model_dir, exist_ok=True)
    
    print(f"로그 디렉토리: {log_dir}")
    print(f"모델 디렉토리: {model_dir}")
    
    # 주식 데이터 다운로드 및 처리
    print(f"\n데이터 다운로드 및 처리 중... 심볼: {args.symbol}")
<<<<<<< HEAD
    data_splits = process_data(args.symbol, start_date=args.start_date, end_date=args.end_date)
    data = pd.concat([data_splits['train'], data_splits['val'], data_splits['test']])
    print(f"처리된 데이터 크기: {len(data)} 행")
=======
    data = process_data(args.symbol, start_date=args.start_date, end_date=args.end_date)
    print(f"처리된 데이터 크기: {len(data)} 행 (결측치 제거 후)")
>>>>>>> 39b84158
    
    # 데이터 저장 (선택적)
    if args.save_data:
        data_path = os.path.join(log_dir, f"{args.symbol}_processed_data.pkl")
        data.to_pickle(data_path)
        print(f"데이터 저장됨: {data_path}")
    
    # 훈련/검증/테스트 분할
    print("\n데이터 분할 중...")
    validation_framework = ValidationFramework(
        data=data,
        validation_method=args.validation_method,
        test_ratio=args.test_ratio,
        val_ratio=args.val_ratio,
        n_splits=args.n_splits
    )
    
    # 첫 번째 분할 가져오기
    splits = validation_framework.get_splits()
    train_data, val_data = splits[0]
    test_data = validation_framework.get_test_data()
    
    print(f"훈련 데이터: {len(train_data)} 행 ({len(train_data)/len(data):.1%})")
    print(f"검증 데이터: {len(val_data)} 행 ({len(val_data)/len(data):.1%})")
    print(f"테스트 데이터: {len(test_data)} 행 ({len(test_data)/len(data):.1%})")
    
    if args.optimize:
        # 하이퍼파라미터 최적화
        print("\n하이퍼파라미터 최적화 시작...")
        optimizer = HyperparameterOptimizer(
            train_data=train_data,
            val_data=val_data,
            log_dir=os.path.join(log_dir, "hyperopt"),
            device=args.device
        )
        
        optimization_result = optimizer.optimize(
            n_iter=args.n_iter,
            init_points=args.init_points
        )
        
        # 최적 파라미터 저장
        best_params = optimization_result["best_params"]
        best_params_path = os.path.join(log_dir, "best_params.json")
        
        import json
        with open(best_params_path, 'w') as f:
            json.dump(best_params, f, indent=2)
        
        print(f"\n최적 파라미터 저장됨: {best_params_path}")
        print("최적 파라미터:")
        for param, value in best_params.items():
            formatted_value = int(value) if param == "hidden_dim" else value
            print(f"  {param}: {formatted_value}")
        
        # 최적 모델 저장 경로
        best_model_path = os.path.join(model_dir, "best_model.pt")
        
        # 최적 모델 사용
        best_agent = optimization_result["best_agent"]
    else:
        # 하이퍼파라미터 최적화 없이 기본 에이전트 생성
        print("\n기본 하이퍼파라미터로 에이전트 생성...")
        
        # 트레이딩 환경 생성 (상태 및 행동 공간 정보 확인용)
        env = TradingEnv(
            data=train_data,
            initial_capital=args.initial_capital,
            trading_cost=args.trading_cost,
            slippage=args.slippage,
            risk_free_rate=args.risk_free_rate,
            max_position_size=args.max_position_size,
            stop_loss_pct=args.stop_loss_pct
        )
        
        state_dim = env.observation_space.shape[0]
        action_dim = env.action_space.n
        
        # 기본 에이전트 생성
        best_agent = GRPOAgent(
            state_dim=state_dim,
            action_dim=action_dim,
            hidden_dim=args.hidden_dim,
            lr=args.learning_rate,
            gamma=args.gamma,
            reward_scale=args.reward_scale,
            penalty_scale=args.penalty_scale,
            device=args.device
        )
        
        # 최적 모델 저장 경로
        best_model_path = os.path.join(model_dir, "basic_model.pt")
    
    # 모델 학습
    if args.train:
        print("\n모델 학습 시작...")
        
        # 트레이딩 환경 생성
        train_env = TradingEnv(
            data=train_data,
            initial_capital=args.initial_capital,
            trading_cost=args.trading_cost,
            slippage=args.slippage,
            risk_free_rate=args.risk_free_rate,
            max_position_size=args.max_position_size,
            stop_loss_pct=args.stop_loss_pct
        )
        
        # 학습 메트릭 추적
        episode_rewards = []
        portfolio_values = []
        
        # 진행 상황 추적용
        from tqdm import tqdm
        
        # 에피소드 반복
        for episode in tqdm(range(args.train_episodes), desc="학습 중"):
            state = train_env.reset()
            done = False
            episode_reward = 0
            step = 0
            
            while not done:
                # 행동 선택
                action = best_agent.select_action(state)
                
                # 환경 스텝
                next_state, reward, done, info = train_env.step(action)
                
                # 경험 저장
                best_agent.store_transition(state, action, reward, next_state, done)
                
                # 정책 업데이트
                if step % args.update_interval == 0:
                    best_agent.update()
                
                # 상태 및 보상 업데이트
                state = next_state
                episode_reward += reward
                step += 1
            
            # 에피소드 메트릭 저장
            episode_rewards.append(episode_reward)
            portfolio_values.append(train_env.portfolio_values[-1])
            
            # 주기적으로 진행 상황 출력
            if (episode + 1) % args.log_interval == 0:
                avg_reward = np.mean(episode_rewards[-args.log_interval:])
                avg_return = (np.mean(portfolio_values[-args.log_interval:]) / args.initial_capital) - 1
                print(f"에피소드 {episode + 1}/{args.train_episodes}: "
                      f"평균 보상 = {avg_reward:.4f}, 평균 수익률 = {avg_return:.2%}")
        
        # 학습 곡선 그리기
        plt.figure(figsize=(12, 5))
        
        plt.subplot(1, 2, 1)
        plt.plot(episode_rewards)
        plt.title('에피소드 보상')
        plt.xlabel('에피소드')
        plt.ylabel('총 보상')
        
        plt.subplot(1, 2, 2)
        portfolio_returns = [(val / args.initial_capital) - 1 for val in portfolio_values]
        plt.plot(portfolio_returns)
        plt.title('에피소드 수익률')
        plt.xlabel('에피소드')
        plt.ylabel('수익률')
        
        plt.tight_layout()
        plt.savefig(os.path.join(log_dir, 'learning_curves.png'))
        
        # 모델 저장
        best_agent.save(best_model_path)
        print(f"\n학습된 모델 저장됨: {best_model_path}")
    
    # 벤치마킹
    if args.benchmark:
        print("\n벤치마킹 시작...")
        
        # 벤치마크 도구 생성
        benchmark = StrategyBenchmark(
            data=test_data,
            env_params={
                "initial_capital": args.initial_capital,
                "trading_cost": args.trading_cost,
                "slippage": args.slippage,
                "risk_free_rate": args.risk_free_rate,
                "max_position_size": args.max_position_size,
                "stop_loss_pct": args.stop_loss_pct
            },
            log_dir=os.path.join(log_dir, "benchmark"),
            random_seed=args.seed
        )
        
        # 표준 벤치마크 전략 추가
        benchmark.create_standard_strategies()
        
        # GRPO 에이전트 전략 추가
        benchmark.add_grpo_agent(best_agent, name="GRPO")
        
        # 벤치마크 실행
        results = benchmark.run_all_benchmarks(num_episodes=args.benchmark_episodes)
        
        # 통계적 유의성 검정
        significance = benchmark.statistical_significance_test(
            results=results,
            reference_strategy="Buy and Hold"  # Buy-and-Hold 전략과 비교
        )
        
        # 결과 시각화
        benchmark.plot_results(
            results=results,
            figsize=(16, 16),
            plot_path=os.path.join(log_dir, "benchmark_results.png")
        )
        
        print("\n벤치마크 완료!")
        
        # 최종 결과 요약
        print("\n성능 요약:")
        for strategy_name, result in results.items():
            metrics = result['avg_metrics']
            print(f"{strategy_name}:")
            print(f"  수익률: {metrics['total_return']:.2%}")
            print(f"  Sharpe 비율: {metrics['sharpe_ratio']:.4f}")
            print(f"  최대 손실률: {metrics['max_drawdown']:.2%}")
            print(f"  거래 횟수: {int(metrics['trades_count'])}")
        
        # GRPO vs Buy-and-Hold 통계적 유의성
        if 'GRPO' in significance['total_return']:
            sig_info = significance['total_return']['GRPO']
            sig_text = "통계적으로 유의함" if sig_info['significant'] else "통계적으로 유의하지 않음"
            print(f"\nGRPO vs Buy-and-Hold (수익률): {sig_text} (p={sig_info['p_value']:.4f})")
    
    print("\n작업 완료!")
    print(f"모든 결과는 {log_dir} 디렉토리에 저장되었습니다.")


if __name__ == "__main__":
    parser = argparse.ArgumentParser(description="RL 트레이딩 모델 최적화 및 벤치마킹")
    
    # 데이터 관련 인수
    data_group = parser.add_argument_group('데이터 인수')
    data_group.add_argument("--symbol", type=str, default="SPY", help="주식 심볼")
    data_group.add_argument("--start_date", type=str, default="2020-01-01", help="시작 날짜 (YYYY-MM-DD)")
    data_group.add_argument("--end_date", type=str, default=None, help="종료 날짜 (YYYY-MM-DD)")
    data_group.add_argument("--save_data", action="store_true", help="처리된 데이터 저장 여부")
    
    # 환경 파라미터
    env_group = parser.add_argument_group('환경 파라미터')
    env_group.add_argument("--initial_capital", type=float, default=100000, help="초기 자본")
    env_group.add_argument("--trading_cost", type=float, default=0.0005, help="거래 비용")
    env_group.add_argument("--slippage", type=float, default=0.0001, help="슬리피지")
    env_group.add_argument("--risk_free_rate", type=float, default=0.02, help="무위험 수익률 (연율화)")
    env_group.add_argument("--max_position_size", type=float, default=1.0, help="최대 포지션 크기")
    env_group.add_argument("--stop_loss_pct", type=float, default=0.02, help="스톱로스 비율")
    
    # 검증 및 분할 관련 인수
    val_group = parser.add_argument_group('검증 인수')
    val_group.add_argument("--validation_method", type=str, default="expanding", 
                          choices=["expanding", "sliding", "k_fold"], help="검증 방법")
    val_group.add_argument("--test_ratio", type=float, default=0.2, help="테스트 데이터 비율")
    val_group.add_argument("--val_ratio", type=float, default=0.2, help="검증 데이터 비율")
    val_group.add_argument("--n_splits", type=int, default=5, help="교차 검증 분할 수")
    
    # 최적화 관련 인수
    opt_group = parser.add_argument_group('최적화 인수')
    opt_group.add_argument("--optimize", action="store_true", help="하이퍼파라미터 최적화 수행")
    opt_group.add_argument("--n_iter", type=int, default=30, help="최적화 반복 횟수")
    opt_group.add_argument("--init_points", type=int, default=5, help="초기 무작위 탐색 포인트 수")
    
    # 학습 관련 인수
    train_group = parser.add_argument_group('학습 인수')
    train_group.add_argument("--train", action="store_true", help="모델 학습 수행")
    train_group.add_argument("--train_episodes", type=int, default=100, help="학습 에피소드 수")
    train_group.add_argument("--update_interval", type=int, default=10, help="정책 업데이트 간격")
    train_group.add_argument("--log_interval", type=int, default=10, help="로깅 간격 (에피소드)")
    
    # 에이전트 하이퍼파라미터 (최적화 사용하지 않을 경우)
    agent_group = parser.add_argument_group('에이전트 인수')
    agent_group.add_argument("--hidden_dim", type=int, default=128, help="은닉층 차원")
    agent_group.add_argument("--learning_rate", type=float, default=3e-4, help="학습률")
    agent_group.add_argument("--gamma", type=float, default=0.99, help="감마 (할인계수)")
    agent_group.add_argument("--reward_scale", type=float, default=1.0, help="보상 스케일")
    agent_group.add_argument("--penalty_scale", type=float, default=0.5, help="페널티 스케일")
    
    # 벤치마킹 관련 인수
    bench_group = parser.add_argument_group('벤치마킹 인수')
    bench_group.add_argument("--benchmark", action="store_true", help="벤치마킹 수행")
    bench_group.add_argument("--benchmark_episodes", type=int, default=5, help="벤치마크 에피소드 수")
    
    # 일반 인수
    parser.add_argument("--seed", type=int, default=42, help="랜덤 시드")
    parser.add_argument("--device", type=str, default="cuda" if torch.cuda.is_available() else "cpu", 
                       help="사용할 디바이스 ('cuda' 또는 'cpu')")
    parser.add_argument("--log_dir", type=str, default="logs", help="로그 디렉토리 기본 경로")
    
    args = parser.parse_args()
    
    main(args)<|MERGE_RESOLUTION|>--- conflicted
+++ resolved
@@ -39,14 +39,10 @@
     
     # 주식 데이터 다운로드 및 처리
     print(f"\n데이터 다운로드 및 처리 중... 심볼: {args.symbol}")
-<<<<<<< HEAD
     data_splits = process_data(args.symbol, start_date=args.start_date, end_date=args.end_date)
     data = pd.concat([data_splits['train'], data_splits['val'], data_splits['test']])
     print(f"처리된 데이터 크기: {len(data)} 행")
-=======
-    data = process_data(args.symbol, start_date=args.start_date, end_date=args.end_date)
-    print(f"처리된 데이터 크기: {len(data)} 행 (결측치 제거 후)")
->>>>>>> 39b84158
+
     
     # 데이터 저장 (선택적)
     if args.save_data:
