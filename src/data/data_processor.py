import logging
import yfinance as yf
import pandas as pd
from ..utils.indicators import calculate_technical_indicators

logger = logging.getLogger(__name__)

def download_stock_data(symbol, start_date=None, end_date=None):
    """
    Download stock data from Yahoo Finance
    
    Args:
        symbol (str): Stock symbol
        start_date (str, optional): Start date in YYYY-MM-DD format
        end_date (str, optional): End date in YYYY-MM-DD format
        
    Returns:
        pd.DataFrame: DataFrame with OHLCV data

    Raises:
        ValueError: If the data cannot be downloaded or is invalid.
    """
    try:
        logger.info("%s 데이터 다운로드 중...", symbol)
        stock = yf.Ticker(symbol)
        data = stock.history(start=start_date, end=end_date)
    except Exception as e:
        logger.error("yfinance 호출 실패: %s", e)
        raise ValueError(f"Failed to download data for {symbol}") from e

    required_cols = {"Open", "High", "Low", "Close", "Volume"}
    if data.empty or not required_cols.issubset(data.columns):
        raise ValueError("Downloaded data is empty or missing required columns")

    logger.info("다운로드 완료: %d 데이터 포인트", len(data))
    return data

def process_data(symbol, start_date=None, end_date=None,
                 train_ratio=0.7, val_ratio=0.15):
    """
    Download stock data, calculate technical indicators, and split into
    train/validation/test sets. Normalization statistics are computed from
    the training period and reused for validation and test periods.

    Args:
        symbol (str): Stock symbol
        start_date (str, optional): Start date in YYYY-MM-DD format
        end_date (str, optional): End date in YYYY-MM-DD format
        train_ratio (float, optional): Proportion of data used for training.
            Defaults to 0.7.
        val_ratio (float, optional): Proportion of data used for validation.
            Defaults to 0.15. The remainder is used for testing.

    Returns:
        pd.DataFrame: Processed DataFrame with technical indicators

    Raises:
        ValueError: Propagated from download_stock_data when data download fails.
    """
    # Download data
    data = download_stock_data(symbol, start_date, end_date)
<<<<<<< HEAD

    n = len(data)
    train_end = int(n * train_ratio)
    val_end = train_end + int(n * val_ratio)

    train_data = data.iloc[:train_end]
    val_data = data.iloc[train_end:val_end]
    test_data = data.iloc[val_end:]

    # Calculate technical indicators using training statistics
    train_indicators, stats = calculate_technical_indicators(
        train_data, return_stats=True)
    val_indicators = calculate_technical_indicators(val_data, stats)
    test_indicators = calculate_technical_indicators(test_data, stats)

    train_processed = pd.concat([train_data, train_indicators], axis=1).dropna().reset_index(drop=True)
    val_processed = pd.concat([val_data, val_indicators], axis=1).dropna().reset_index(drop=True)
    test_processed = pd.concat([test_data, test_indicators], axis=1).dropna().reset_index(drop=True)

    return {
        'train': train_processed,
        'val': val_processed,
        'test': test_processed,
        'stats': stats,
    }
=======
    
    # Calculate technical indicators
    indicators = calculate_technical_indicators(data)
    
    # Merge data with indicators
    processed_data = pd.concat([data, indicators], axis=1)
    
    # Clean data: remove NaNs introduced by indicators and ensure sequential index
    processed_data.dropna(inplace=True)
    processed_data.reset_index(inplace=True)
    
    return processed_data
>>>>>>> 611c01d3
<|MERGE_RESOLUTION|>--- conflicted
+++ resolved
@@ -59,7 +59,6 @@
     """
     # Download data
     data = download_stock_data(symbol, start_date, end_date)
-<<<<<<< HEAD
 
     n = len(data)
     train_end = int(n * train_ratio)
@@ -84,18 +83,4 @@
         'val': val_processed,
         'test': test_processed,
         'stats': stats,
-    }
-=======
-    
-    # Calculate technical indicators
-    indicators = calculate_technical_indicators(data)
-    
-    # Merge data with indicators
-    processed_data = pd.concat([data, indicators], axis=1)
-    
-    # Clean data: remove NaNs introduced by indicators and ensure sequential index
-    processed_data.dropna(inplace=True)
-    processed_data.reset_index(inplace=True)
-    
-    return processed_data
->>>>>>> 611c01d3
+    }