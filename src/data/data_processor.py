import logging
import yfinance as yf
import pandas as pd
from ..utils.indicators import calculate_technical_indicators

logger = logging.getLogger(__name__)

def download_stock_data(symbol, start_date=None, end_date=None):
    """
    Download stock data from Yahoo Finance
    
    Args:
        symbol (str): Stock symbol
        start_date (str, optional): Start date in YYYY-MM-DD format
        end_date (str, optional): End date in YYYY-MM-DD format
        
    Returns:
        pd.DataFrame: DataFrame with OHLCV data

    Raises:
        ValueError: If the data cannot be downloaded or is invalid.
    """
    try:
        logger.info("%s 데이터 다운로드 중...", symbol)
        stock = yf.Ticker(symbol)
        data = stock.history(start=start_date, end=end_date)
    except Exception as e:
        logger.error("yfinance 호출 실패: %s", e)
        raise ValueError(f"Failed to download data for {symbol}") from e

    required_cols = {"Open", "High", "Low", "Close", "Volume"}
    if data.empty or not required_cols.issubset(data.columns):
        raise ValueError("Downloaded data is empty or missing required columns")

    logger.info("다운로드 완료: %d 데이터 포인트", len(data))
    return data

def process_data(symbol, start_date=None, end_date=None,
                 train_ratio=0.7, val_ratio=0.15):
    """
    Download stock data, calculate technical indicators, and split into
    train/validation/test sets. Normalization statistics are computed from
    the training period and reused for validation and test periods.

    Args:
        symbol (str): Stock symbol
        start_date (str, optional): Start date in YYYY-MM-DD format
        end_date (str, optional): End date in YYYY-MM-DD format
        train_ratio (float, optional): Proportion of data used for training.
            Defaults to 0.7.
        val_ratio (float, optional): Proportion of data used for validation.
            Defaults to 0.15. The remainder is used for testing.

    Returns:
        pd.DataFrame: Processed DataFrame with technical indicators

    Raises:
        ValueError: Propagated from download_stock_data when data download fails.
    """
    # Download data
    data = download_stock_data(symbol, start_date, end_date)
<<<<<<< HEAD
    
    # Calculate technical indicators
    indicators = calculate_technical_indicators(data)
    
    # Merge data with indicators and remove rows with missing values
    # Keep DatetimeIndex to preserve date alignment across assets
    processed_data = pd.concat([data, indicators], axis=1).dropna()

    return processed_data
=======

    n = len(data)
    train_end = int(n * train_ratio)
    val_end = train_end + int(n * val_ratio)

    train_data = data.iloc[:train_end]
    val_data = data.iloc[train_end:val_end]
    test_data = data.iloc[val_end:]

    # Calculate technical indicators using training statistics
    train_indicators, stats = calculate_technical_indicators(
        train_data, return_stats=True)
    val_indicators = calculate_technical_indicators(val_data, stats)
    test_indicators = calculate_technical_indicators(test_data, stats)

    train_processed = pd.concat([train_data, train_indicators], axis=1).dropna().reset_index(drop=True)
    val_processed = pd.concat([val_data, val_indicators], axis=1).dropna().reset_index(drop=True)
    test_processed = pd.concat([test_data, test_indicators], axis=1).dropna().reset_index(drop=True)

    return {
        'train': train_processed,
        'val': val_processed,
        'test': test_processed,
        'stats': stats,
    }
>>>>>>> 932e3539
<|MERGE_RESOLUTION|>--- conflicted
+++ resolved
@@ -59,7 +59,6 @@
     """
     # Download data
     data = download_stock_data(symbol, start_date, end_date)
-<<<<<<< HEAD
     
     # Calculate technical indicators
     indicators = calculate_technical_indicators(data)
@@ -68,31 +67,4 @@
     # Keep DatetimeIndex to preserve date alignment across assets
     processed_data = pd.concat([data, indicators], axis=1).dropna()
 
-    return processed_data
-=======
-
-    n = len(data)
-    train_end = int(n * train_ratio)
-    val_end = train_end + int(n * val_ratio)
-
-    train_data = data.iloc[:train_end]
-    val_data = data.iloc[train_end:val_end]
-    test_data = data.iloc[val_end:]
-
-    # Calculate technical indicators using training statistics
-    train_indicators, stats = calculate_technical_indicators(
-        train_data, return_stats=True)
-    val_indicators = calculate_technical_indicators(val_data, stats)
-    test_indicators = calculate_technical_indicators(test_data, stats)
-
-    train_processed = pd.concat([train_data, train_indicators], axis=1).dropna().reset_index(drop=True)
-    val_processed = pd.concat([val_data, val_indicators], axis=1).dropna().reset_index(drop=True)
-    test_processed = pd.concat([test_data, test_indicators], axis=1).dropna().reset_index(drop=True)
-
-    return {
-        'train': train_processed,
-        'val': val_processed,
-        'test': test_processed,
-        'stats': stats,
-    }
->>>>>>> 932e3539
+    return processed_data