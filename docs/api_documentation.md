# DeepSeek-R1 Financial Trading Reinforcement Learning Model API Documentation

This document explains the API usage of the DeepSeek-R1 based financial trading reinforcement learning model. This model uses the GRPO (Generalized Reward-Penalty Optimization) algorithm to optimize financial trading decisions.

## Table of Contents

1. [Model Overview](#1-model-overview)
2. [Main Modules](#2-main-modules)
3. [Data Processing API](#3-data-processing-api)
4. [Model API](#4-model-api)
5. [Environment API](#5-environment-api)
6. [Evaluation and Backtesting API](#6-evaluation-and-backtesting-api)
7. [Utility API](#7-utility-api)
8. [API Usage Examples](#8-api-usage-examples)

## 1. Model Overview

The DeepSeek-R1 financial trading reinforcement learning model provides the following core features:

- Single and multi-asset trading environments
- Custom reward functions
- Online learning and market regime detection
- Transformer-based reinforcement learning algorithms
- Comprehensive backtesting and performance evaluation

## 2. Main Modules

The model consists of the following main modules:

- `data`: Data processing and management
- `models`: Reinforcement learning model implementation
- `utils`: Utility functions
- `environments`: Trading environments
- `rewards`: Reward function components
- `evaluation`: Performance evaluation tools

## 3. Data Processing API

### 3.1 Data Download

```python
from src.data.data_processor import download_stock_data, process_data

<<<<<<< HEAD
try:
    # Download single asset data
    data = download_stock_data(symbol="SPY", start_date="2020-01-01", end_date="2022-12-31")
    # Process data and calculate technical indicators
    processed_data = process_data(symbol="SPY", start_date="2020-01-01", end_date="2022-12-31")
except ValueError as e:
    print(f"Data preparation failed: {e}")
=======
# Download single asset data
data = download_stock_data(symbol="SPY", start_date="2020-01-01", end_date="2022-12-31")

# Process data and calculate technical indicators (drops missing values and resets index)
processed_data = process_data(symbol="SPY", start_date="2020-01-01", end_date="2022-12-31")
>>>>>>> 39b84158
```

#### Key Parameters

- `symbol` (str): Asset symbol (e.g., "SPY", "AAPL")
- `start_date` (str, optional): Start date (YYYY-MM-DD format)
- `end_date` (str, optional): End date (YYYY-MM-DD format)

#### Return Values

<<<<<<< HEAD
- `download_stock_data`: pandas DataFrame with OHLCV data. Raises `ValueError` if the data cannot be retrieved or is invalid.
- `process_data`: processed pandas DataFrame with added technical indicators. Propagates `ValueError` from `download_stock_data`.
=======
- `download_stock_data`: pandas DataFrame with OHLCV data
- `process_data`: processed pandas DataFrame with added technical indicators; rows with missing values removed and index reset
>>>>>>> 39b84158

### 3.2 Multi-Asset Data Processing

```python
from src.data.multi_asset_processor import download_multi_assets, process_multi_assets

# Download multiple asset data
symbols = ["SPY", "QQQ", "GLD", "TLT"]
multi_data = download_multi_assets(symbols=symbols, start_date="2020-01-01", end_date="2022-12-31")

# Process multi-asset data
processed_multi_data = process_multi_assets(symbols=symbols, start_date="2020-01-01", end_date="2022-12-31")
```

#### Key Parameters

- `symbols` (list of str): List of asset symbols
- `start_date` (str, optional): Start date (YYYY-MM-DD format)
- `end_date` (str, optional): End date (YYYY-MM-DD format)
- `include_correlation` (bool, optional): Whether to calculate correlation between assets

#### Return Values

- `download_multi_assets`: Dictionary containing OHLCV data for each asset
- `process_multi_assets`: Dictionary containing processed data and correlation information for each asset

## 4. Model API

### 4.1 GRPO Agent

```python
from src.models.grpo_agent import GRPOAgent

# Create GRPO agent
agent = GRPOAgent(
    state_dim=14,
    action_dim=3,
    hidden_dim=128,
    lr=3e-4,
    gamma=0.99,
    reward_scale=1.0,
    penalty_scale=0.5
)

# Select action
action = agent.select_action(state)

# Store transition
agent.store_transition(state, action, reward, next_state, done)

# Update model
update_info = agent.update()

# Save model
agent.save("models/grpo_model.pt")

# Load model
agent.load("models/grpo_model.pt")
```

#### Key Parameters

- `state_dim` (int): State space dimension
- `action_dim` (int): Action space dimension
- `hidden_dim` (int, optional): Hidden layer dimension (default: 128)
- `lr` (float, optional): Learning rate (default: 3e-4)
- `gamma` (float, optional): Discount factor (default: 0.99)
- `reward_scale` (float, optional): Reward scale (default: 1.0)
- `penalty_scale` (float, optional): Penalty scale (default: 0.5)
- `device` (str, optional): Training device ('cuda' or 'cpu')

### 4.2 DeepSeek GRPO Agent

```python
from src.models.deepseek_grpo_agent import DeepSeekGRPOAgent

# Create DeepSeek GRPO agent
agent = DeepSeekGRPOAgent(
    state_dim=14,
    action_dim=3,
    seq_length=30,
    hidden_dim=256,
    lr=3e-4,
    gamma=0.99
)

# Select action (with history)
action = agent.select_action(state, history)

# Store transition
agent.store_transition(state, action, reward, next_state, done, history)

# Update model
update_info = agent.update()
```

#### Key Parameters

- `state_dim` (int): State space dimension
- `action_dim` (int): Action space dimension
- `seq_length` (int): Sequence length (history data)
- `hidden_dim` (int, optional): Hidden layer dimension (default: 256)
- `lr` (float, optional): Learning rate (default: 3e-4)
- `gamma` (float, optional): Discount factor (default: 0.99)
- `device` (str, optional): Training device ('cuda' or 'cpu')

## 5. Environment API

### 5.1 Single Asset Trading Environment

```python
from src.models.trading_env import TradingEnv

# Create trading environment
env = TradingEnv(
    data=processed_data,
    initial_capital=100000,
    trading_cost=0.0005,
    slippage=0.0001,
    risk_free_rate=0.02,
    max_position_size=1.0,
    stop_loss_pct=0.02
)

# Reset environment
state = env.reset()

# Take action
next_state, reward, done, info = env.step(action)
```

#### Key Parameters

- `data` (pandas.DataFrame): Processed OHLCV data
- `initial_capital` (float, optional): Initial capital (default: 100000)
- `trading_cost` (float, optional): Trading cost (default: 0.0005)
- `slippage` (float, optional): Slippage (default: 0.0001)
- `risk_free_rate` (float, optional): Risk-free rate (default: 0.02)
- `max_position_size` (float, optional): Maximum position size (default: 1.0)
- `stop_loss_pct` (float, optional): Stop-loss percentage (default: 0.02)

### 5.2 Multi-Asset Trading Environment

```python
from src.environments.multi_asset_env import MultiAssetTradingEnv

# Create multi-asset trading environment
env = MultiAssetTradingEnv(
    asset_data=processed_multi_data,
    initial_capital=100000,
    trading_cost=0.0005,
    slippage=0.0001,
    risk_free_rate=0.02,
    max_position_size=1.5,
    stop_loss_pct=0.02,
    max_asset_weight=0.5,
    correlation_lookback=30
)

# Reset environment
state = env.reset()

# Take action (position ratio for each asset)
action = np.array([0.5, -0.3, 0.0, 0.2])  # Position for each asset (-1.0 ~ 1.0)
next_state, reward, done, info = env.step(action)
```

#### Key Parameters

- `asset_data` (dict): Processed data for each asset
- `initial_capital` (float, optional): Initial capital (default: 100000)
- `trading_cost` (float, optional): Trading cost (default: 0.0005)
- `slippage` (float, optional): Slippage (default: 0.0001)
- `risk_free_rate` (float, optional): Risk-free rate (default: 0.02)
- `max_position_size` (float, optional): Maximum total leverage (default: 1.5)
- `stop_loss_pct` (float, optional): Stop-loss percentage (default: 0.02)
- `max_asset_weight` (float, optional): Maximum weight for a single asset (default: 0.5)
- `correlation_lookback` (int, optional): Correlation calculation lookback period (default: 30)

## 6. Evaluation and Backtesting API

### 6.1 Performance Evaluation

```python
from src.utils.evaluation import calculate_metrics, plot_performance

# Calculate performance metrics
metrics = calculate_metrics(
    portfolio_values=env.portfolio_values,
    benchmark_values=benchmark_values,
    risk_free_rate=0.02
)

# Visualize performance
plot_performance(
    portfolio_values=env.portfolio_values,
    benchmark_values=benchmark_values,
    trades=env.trades
)
```

#### Key Metrics

- Total Return
- Annual Return
- Sharpe Ratio
- Sortino Ratio
- Maximum Drawdown
- Volatility
- Win Rate
- Profit-Loss Ratio
- Alpha
- Beta

### 6.2 Backtesting

```python
from src.utils.backtest_utils import run_backtest

# Run backtest
results = run_backtest(
    env_factory=lambda: TradingEnv(data=test_data, **env_params),
    agent=agent,
    episodes=10,
    render=True
)
```

#### Key Parameters

- `env_factory` (callable): Environment creation function
- `agent` (object): Trained agent
- `episodes` (int, optional): Number of backtest episodes (default: 10)
- `render` (bool, optional): Whether to visualize the backtest (default: False)

#### Return Value

Dictionary containing backtest results:

- `portfolio_values`: Portfolio value time series
- `returns`: Daily returns
- `trades`: Trade history
- `metrics`: Performance metrics

## 7. Utility API

### 7.1 Technical Indicators

```python
from src.utils.indicators import calculate_technical_indicators

# Calculate technical indicators
indicators = calculate_technical_indicators(data)
```

### 7.2 Market Regime Detection

```python
from src.utils.regime_detection import MarketRegimeDetector

# Create market regime detector
regime_detector = MarketRegimeDetector(
    n_regimes=4,
    lookback_period=60,
    min_samples_per_regime=20,
    stability_threshold=0.6
)

# Detect market regimes
regimes = regime_detector.detect_regimes(market_data)
```

## 8. API Usage Examples

### 8.1 Basic Trading Example

```python
import numpy as np
import pandas as pd
import matplotlib.pyplot as plt
from src.data.data_processor import process_data
from src.models.trading_env import TradingEnv
from src.models.grpo_agent import GRPOAgent

# Process data (missing values removed and index reset)
data = process_data('SPY', start_date='2020-01-01', end_date='2022-01-01')

# Split train/test data
train_data = data.iloc[:int(len(data)*0.8)]
test_data = data.iloc[int(len(data)*0.8):]

# Create environment
env = TradingEnv(
    data=train_data,
    initial_capital=100000,
    trading_cost=0.0005,
    slippage=0.0001
)

# Create agent
state_dim = env.observation_space.shape[0]
action_dim = env.action_space.n
agent = GRPOAgent(
    state_dim=state_dim,
    action_dim=action_dim,
    hidden_dim=128,
    lr=3e-4,
    gamma=0.99
)

# Training
n_episodes = 100
for episode in range(n_episodes):
    state = env.reset()
    done = False
    episode_reward = 0
    
    while not done:
        action = agent.select_action(state)
        next_state, reward, done, info = env.step(action)
        agent.store_transition(state, action, reward, next_state, done)
        state = next_state
        episode_reward += reward
    
    # Update model
    update_info = agent.update()
    
    print(f"Episode {episode+1}/{n_episodes}, Reward: {episode_reward:.2f}")

# Save model
agent.save("models/grpo_model.pt")

# Backtest
test_env = TradingEnv(
    data=test_data,
    initial_capital=100000,
    trading_cost=0.0005,
    slippage=0.0001
)

state = test_env.reset()
done = False

while not done:
    action = agent.select_action(state)
    next_state, reward, done, info = test_env.step(action)
    state = next_state

# Visualize results
plt.figure(figsize=(15, 7))
plt.plot(test_env.portfolio_values)
plt.title('Portfolio Value During Backtest')
plt.xlabel('Trading Days')
plt.ylabel('Portfolio Value ($)')
plt.grid(True)
plt.show()
```

### 8.2 Multi-Asset Trading Example

```python
import numpy as np
import pandas as pd
import matplotlib.pyplot as plt
from src.data.multi_asset_processor import process_multi_assets
from src.environments.multi_asset_env import MultiAssetTradingEnv
from src.models.deepseek_grpo_agent import DeepSeekGRPOAgent

# Process multi-asset data
symbols = ['SPY', 'QQQ', 'GLD', 'TLT']
asset_data = process_multi_assets(symbols=symbols, start_date='2020-01-01', end_date='2022-01-01')

# Split train/test data
train_length = int(len(asset_data[symbols[0]]) * 0.8)
train_data = {symbol: data.iloc[:train_length] for symbol, data in asset_data.items()}
test_data = {symbol: data.iloc[train_length:] for symbol, data in asset_data.items()}

# Create environment
env = MultiAssetTradingEnv(
    asset_data=train_data,
    initial_capital=100000,
    trading_cost=0.0005,
    slippage=0.0001,
    max_position_size=1.5,
    max_asset_weight=0.5
)

# Create agent
state_dim = env.observation_space.shape[0]
action_dim = env.action_space.shape[0]  # Continuous action for each asset
seq_length = 30  # History length

agent = DeepSeekGRPOAgent(
    state_dim=state_dim,
    action_dim=action_dim,
    seq_length=seq_length,
    hidden_dim=256,
    lr=3e-4,
    gamma=0.99
)

# Training code omitted...

# Backtest
test_env = MultiAssetTradingEnv(
    asset_data=test_data,
    initial_capital=100000,
    trading_cost=0.0005,
    slippage=0.0001,
    max_position_size=1.5,
    max_asset_weight=0.5
)

# Backtesting code omitted...

# Compare performance with individual assets
plt.figure(figsize=(15, 10))
plt.subplot(2, 1, 1)
plt.plot(test_env.portfolio_values, label='Portfolio')
for symbol in symbols:
    # Calculate and visualize single asset Buy & Hold performance
    pass
plt.legend()
plt.title('Portfolio Value vs Individual Assets (Buy & Hold)')
plt.grid(True)

plt.subplot(2, 1, 2)
# Visualize asset allocation
pass
plt.title('Asset Allocation Over Time')
plt.tight_layout()
plt.show()
```

## Additional Resources

For more details, please refer to the following documents:

- [Model Architecture Documentation](https://github.com/ysl1016/financial-rl-trading/blob/master/docs/architecture.md)
- [Use Case Examples](https://github.com/ysl1016/financial-rl-trading/blob/master/examples/README.md)
- [Tutorial Notebooks](https://github.com/ysl1016/financial-rl-trading/blob/master/notebooks/tutorial.ipynb)<|MERGE_RESOLUTION|>--- conflicted
+++ resolved
@@ -41,7 +41,6 @@
 ```python
 from src.data.data_processor import download_stock_data, process_data
 
-<<<<<<< HEAD
 try:
     # Download single asset data
     data = download_stock_data(symbol="SPY", start_date="2020-01-01", end_date="2022-12-31")
@@ -49,13 +48,6 @@
     processed_data = process_data(symbol="SPY", start_date="2020-01-01", end_date="2022-12-31")
 except ValueError as e:
     print(f"Data preparation failed: {e}")
-=======
-# Download single asset data
-data = download_stock_data(symbol="SPY", start_date="2020-01-01", end_date="2022-12-31")
-
-# Process data and calculate technical indicators (drops missing values and resets index)
-processed_data = process_data(symbol="SPY", start_date="2020-01-01", end_date="2022-12-31")
->>>>>>> 39b84158
 ```
 
 #### Key Parameters
@@ -66,13 +58,8 @@
 
 #### Return Values
 
-<<<<<<< HEAD
 - `download_stock_data`: pandas DataFrame with OHLCV data. Raises `ValueError` if the data cannot be retrieved or is invalid.
 - `process_data`: processed pandas DataFrame with added technical indicators. Propagates `ValueError` from `download_stock_data`.
-=======
-- `download_stock_data`: pandas DataFrame with OHLCV data
-- `process_data`: processed pandas DataFrame with added technical indicators; rows with missing values removed and index reset
->>>>>>> 39b84158
 
 ### 3.2 Multi-Asset Data Processing
 
